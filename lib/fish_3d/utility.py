--- conflicted
+++ resolved
@@ -1453,8 +1453,6 @@
     return np.concatenate(result, axis=0)
 
 
-<<<<<<< HEAD
-=======
 def solve_overlap_lp_phys(points, errors, diameter, beta, mu):
     """
     Remove overlapped particles using linear programming, following
@@ -1491,7 +1489,6 @@
     return np.concatenate(result, axis=0)
 
 
->>>>>>> 544d2249
 def refine_trajectory(trajectory, cameras, features, tol_2d):
     """
     Refine the trajectory so that each reprojected position
