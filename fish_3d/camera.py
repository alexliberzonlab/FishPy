--- conflicted
+++ resolved
@@ -274,7 +274,6 @@
                 objectPoints=obj_points, imagePoints=img_points,
                 imageSize=gray.shape,
                 cameraMatrix = camera_matrix,
-<<<<<<< HEAD
                 distCoeffs = np.zeros(5),
                 flags=sum((
                     cv2.CALIB_USE_INTRINSIC_GUESS,
@@ -284,20 +283,6 @@
                     cv2.CALIB_FIX_K1,
                     cv2.CALIB_FIX_K2,
                     cv2.CALIB_FIX_K3,
-=======
-                distCoeffs = np.zeros(6),
-                flags=sum((
-                    #cv2.CALIB_USE_INTRINSIC_GUESS,
-                    cv2.CALIB_FIX_ASPECT_RATIO,
-                    cv2.CALIB_ZERO_TANGENT_DIST,
-                    #cv2.CALIB_FIX_PRINCIPAL_POINT,
-                    #cv2.CALIB_FIX_K1,
-                    #cv2.CALIB_FIX_K2,
-                    cv2.CALIB_FIX_K3,
-                    cv2.CALIB_FIX_K4,
-                    cv2.CALIB_FIX_K5,
-                    cv2.CALIB_FIX_K6,
->>>>>>> 8b672e35
                     )),
         )
         print(distortion)
